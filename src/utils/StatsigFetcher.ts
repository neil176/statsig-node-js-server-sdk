--- conflicted
+++ resolved
@@ -16,10 +16,7 @@
   retries: number;
   backoff: number | RetryBackoffFunc;
   isRetrying: boolean;
-<<<<<<< HEAD
   signal: AbortSignal;
-=======
->>>>>>> 27d1cf5b
 }>;
 
 export default class StatsigFetcher {
